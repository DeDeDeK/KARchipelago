import os
import shutil
import sys
import sysconfig
from pathlib import Path
import cx_Freeze

is_64bits = sys.maxsize > 2 ** 32

folder = "exe.{platform}-{version}".format(platform=sysconfig.get_platform(),
                                           version=sysconfig.get_python_version())
buildfolder = Path("build", folder)
sbuildfolder = str(buildfolder)
libfolder = Path(buildfolder, "lib")
library = Path(libfolder, "library.zip")
print("Outputting to: " + sbuildfolder)

icon = "icon.ico"

if os.path.exists("X:/pw.txt"):
    print("Using signtool")
    with open("X:/pw.txt") as f:
        pw = f.read()
    signtool = r'signtool sign /f X:/_SITS_Zertifikat_.pfx /p ' + pw + r' /fd sha256 /tr http://timestamp.digicert.com/ '
else:
    signtool = None

from hashlib import sha3_512
import base64


def _threaded_hash(filepath):
    hasher = sha3_512()
    hasher.update(open(filepath, "rb").read())
    return base64.b85encode(hasher.digest()).decode()


os.makedirs(buildfolder, exist_ok=True)


def manifest_creation():
    hashes = {}
    manifestpath = os.path.join(buildfolder, "manifest.json")
    from concurrent.futures import ThreadPoolExecutor
    pool = ThreadPoolExecutor()
    for dirpath, dirnames, filenames in os.walk(buildfolder):
        for filename in filenames:
            path = os.path.join(dirpath, filename)
            hashes[os.path.relpath(path, start=buildfolder)] = pool.submit(_threaded_hash, path)
    import json
    manifest = {"buildtime": buildtime.isoformat(sep=" ", timespec="seconds"),
                "hashes": {path: hash.result() for path, hash in hashes.items()}}
    json.dump(manifest, open(manifestpath, "wt"), indent=4)
    print("Created Manifest")


<<<<<<< HEAD
scripts = {"MultiClient.py": "ArchipelagoClient",
           "MultiMystery.py": "ArchipelagoMultiMystery",
           "MultiServer.py": "ArchipelagoServer",
           "gui.py": "ArchipelagoCreator",
           "Mystery.py": "ArchipelagoMystery"}
=======
scripts = {"MultiClient.py": "BerserkerMultiClient",
           "MultiMystery.py": "BerserkerMultiMystery",
           "MultiServer.py": "BerserkerMultiServer",
           "gui.py": "BerserkerMultiCreator",
           "Mystery.py": "BerserkerMystery",
           "Adjuster.py": "BerserkerLttPAdjuster"}
>>>>>>> a8bace55

exes = []

for script, scriptname in scripts.items():
    exes.append(cx_Freeze.Executable(
        script=script,
        targetName=scriptname + ("" if sys.platform == "linux" else ".exe"),
        icon=icon,
    ))

import datetime

buildtime = datetime.datetime.utcnow()

cx_Freeze.setup(
    name="Archipelago",
    version=f"{buildtime.year}.{buildtime.month}.{buildtime.day}.{buildtime.hour}",
    description="Archipelago",
    executables=exes,
    options={
        "build_exe": {
            "includes": [],
            "excludes": ["numpy", "Cython", "PySide2", "PIL",
                         "pandas"],
            "zip_include_packages": ["*"],
            "zip_exclude_packages": [],
            "include_files": [],
            "include_msvcr": True,
            "replace_paths": [("*", "")],
            "optimize": 2,
            "build_exe": buildfolder
        },
    },
)


def installfile(path, keep_content=False):
    lbuildfolder = buildfolder
    print('copying', path, '->', lbuildfolder)
    if path.is_dir():
        lbuildfolder /= path.name
        if lbuildfolder.is_dir() and not keep_content:
            shutil.rmtree(lbuildfolder)
        shutil.copytree(path, lbuildfolder, dirs_exist_ok=True)
    elif path.is_file():
        shutil.copy(path, lbuildfolder)
    else:
        print('Warning,', path, 'not found')


extra_data = ["LICENSE", "data", "EnemizerCLI", "host.yaml", "QUsb2Snes", "meta.yaml"]

for data in extra_data:
    installfile(Path(data))

os.makedirs(buildfolder / "Players", exist_ok=True)
shutil.copyfile("playerSettings.yaml", buildfolder / "Players" / "weightedSettings.yaml")

try:
    from maseya import z3pr
except ImportError:
    print("Maseya Palette Shuffle not found, skipping data files.")
else:
    # maseya Palette Shuffle exists and needs its data files
    print("Maseya Palette Shuffle found, including data files...")
    file = z3pr.__file__
    installfile(Path(os.path.dirname(file)) / "data", keep_content=True)

qusb2sneslog = buildfolder / "QUsb2Snes" / "log.txt"
if os.path.exists(qusb2sneslog):
    os.remove(qusb2sneslog)
qusb2snesconfig = buildfolder / "QUsb2Snes" / "config.ini"
if os.path.exists(qusb2snesconfig):
    os.remove(qusb2snesconfig)

if signtool:
    for exe in exes:
        print(f"Signing {exe.targetName}")
        os.system(signtool + exe.targetName)

manifest_creation()<|MERGE_RESOLUTION|>--- conflicted
+++ resolved
@@ -54,20 +54,12 @@
     print("Created Manifest")
 
 
-<<<<<<< HEAD
 scripts = {"MultiClient.py": "ArchipelagoClient",
            "MultiMystery.py": "ArchipelagoMultiMystery",
            "MultiServer.py": "ArchipelagoServer",
            "gui.py": "ArchipelagoCreator",
-           "Mystery.py": "ArchipelagoMystery"}
-=======
-scripts = {"MultiClient.py": "BerserkerMultiClient",
-           "MultiMystery.py": "BerserkerMultiMystery",
-           "MultiServer.py": "BerserkerMultiServer",
-           "gui.py": "BerserkerMultiCreator",
-           "Mystery.py": "BerserkerMystery",
-           "Adjuster.py": "BerserkerLttPAdjuster"}
->>>>>>> a8bace55
+           "Mystery.py": "ArchipelagoMystery",
+           "Adjuster.py": "ArchipelagoLttPAdjuster"}
 
 exes = []
 
