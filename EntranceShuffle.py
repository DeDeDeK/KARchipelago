--- conflicted
+++ resolved
@@ -3025,16 +3025,10 @@
                         ]
 
 inverted_mandatory_connections = [('Lake Hylia Central Island Pier', 'Lake Hylia Central Island'),
-<<<<<<< HEAD
                                   ('Lake Hylia Island Pier', 'Lake Hylia Island'),
                                   ('Lake Hylia Warp', 'Northeast Light World'),
                                   ('Northeast Light World Warp', 'Light World'),
-                                  ('Zoras River', 'Zoras River'),
-=======
-                                  ('Lake Hylia Island', 'Lake Hylia Island'),
-                                  ('Zoras River', 'Zoras River'), 
-                                  ('Graveyard Ledge Clip Spot', 'Kings Grave Area'),
->>>>>>> 52982a5e
+                                  ('Zoras River', 'Zoras River'),('Graveyard Ledge Clip Spot', 'Kings Grave Area'),
                                   ('Kings Grave Outer Rocks', 'Kings Grave Area'),
                                   ('Kings Grave Inner Rocks', 'Light World'),
                                   ('Kakariko Well (top to bottom)', 'Kakariko Well (bottom)'),
